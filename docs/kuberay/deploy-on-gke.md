# Deploy RayLLM on Google Kubernetes Engine (GKE) using KubeRay

In this tutorial, we will:

1. Set up a Kubernetes cluster on GKE.
2. Deploy the KubeRay operator and a Ray cluster on GKE.
3. Run an LLM model with Ray Serve.

* Note that this document will be extended to include Ray autoscaling and the deployment of multiple models in the near future.

## Step 1: Create a Kubernetes cluster on GKE

Run this command and all following commands on your local machine or on the [Google Cloud Shell](https://cloud.google.com/shell). If running from your local machine, you will need to install the [Google Cloud SDK](https://cloud.google.com/sdk/docs/install).

```sh
gcloud container clusters create rayllm-gpu-cluster \
    --num-nodes=1 --min-nodes 0 --max-nodes 1 --enable-autoscaling \
    --zone=us-west1-b --machine-type e2-standard-8
```

This command creates a Kubernetes cluster named `rayllm-gpu-cluster` with 1 node in the `us-west1-b` zone. In this example, we use the `e2-standard-8` machine type, which has 8 vCPUs and 32 GB RAM. The cluster has autoscaling enabled, so the number of nodes can increase or decrease based on the workload.

You can also create a cluster from the [Google Cloud Console](https://console.cloud.google.com/kubernetes/list).

## Step 2: Create a GPU node pool

Run the following command to create a GPU node pool for Ray GPU workers.
(You can also create it from the Google Cloud Console; see the [GKE documentation](https://cloud.google.com/kubernetes-engine/docs/how-to/node-taints#create_a_node_pool_with_node_taints) for more details.)

```sh
gcloud container node-pools create gpu-node-pool \
  --accelerator type=nvidia-l4-vws,count=4 \
  --zone us-west1-b \
  --cluster rayllm-gpu-cluster \
  --num-nodes 1 \
  --min-nodes 0 \
  --max-nodes 1 \
  --enable-autoscaling \
  --machine-type g2-standard-48 \
  --node-taints=ray.io/node-type=worker:NoSchedule 
```

The `--accelerator` flag specifies the type and number of GPUs for each node in the node pool. In this example, we use the [NVIDIA L4](https://cloud.google.com/compute/docs/gpus#l4-gpus) GPU. The machine type `g2-standard-48` has 4 GPUs, 48 vCPUs and 192 GB RAM.

Because this tutorial is for deploying 1 LLM, the maximum size of this GPU node pool is 1.
If you want to deploy multiple LLMs in this cluster, you may need to increase the value of the max size.

The taint `ray.io/node-type=worker:NoSchedule` prevents CPU-only Pods such as the Kuberay operator, Ray head, and CoreDNS pods from being scheduled on this GPU node pool. This is because GPUs are expensive, so we want to use this node pool for Ray GPU workers only.

Concretely, any Pod that does not have the following toleration will not be scheduled on this GPU node pool:

```yaml
tolerations:
- key: ray.io/node-type
  operator: Equal
  value: worker
  effect: NoSchedule
```

This toleration has already been added to the RayCluster YAML manifest `ray-cluster.aviary-gke.yaml` used in Step 6.

For more on taints and tolerations, see the [Kubernetes documentation](https://kubernetes.io/docs/concepts/scheduling-eviction/taint-and-toleration/).

## Step 3: Configure `kubectl` to connect to the cluster

Run the following command to download credentials and configure the Kubernetes CLI to use them.

```sh
gcloud container clusters get-credentials rayllm-gpu-cluster --zone us-west1-b
```

For more details, see the [GKE documentation](https://cloud.google.com/kubernetes-engine/docs/how-to/cluster-access-for-kubectl).

## Step 4: Install NVIDIA GPU device drivers

This step is required for GPU support on GKE. See the [GKE documentation](https://cloud.google.com/kubernetes-engine/docs/how-to/gpus#installing_drivers) for more details.

```sh
# Install NVIDIA GPU device driver
kubectl apply -f https://raw.githubusercontent.com/GoogleCloudPlatform/container-engine-accelerators/master/nvidia-driver-installer/cos/daemonset-preloaded-latest.yaml

# Verify that your nodes have allocatable GPUs 
kubectl get nodes "-o=custom-columns=NAME:.metadata.name,GPU:.status.allocatable.nvidia\.com/gpu"

# Example output:
# NAME                                GPU
# ...                                 4
# ...                                 <none>
```

## Step 5: Install the KubeRay operator

```sh
# Install both CRDs and KubeRay operator v0.6.0.
helm repo add kuberay https://ray-project.github.io/kuberay-helm/
helm repo update

# It should be scheduled on the CPU node. If it is not, something is wrong.
```

## Step 6: Create a RayCluster with RayLLM

If you are running this tutorial on the Google Cloud Shell, please copy the file `docs/kuberay/ray-cluster.aviary-gke.yaml` to the Google Cloud Shell. You may find it useful to use the [Cloud Shell Editor](https://cloud.google.com/shell/docs/editor-overview) to edit the file.

Now you can create a RayCluster with RayLLM. RayLLM is included in the image `anyscale/aviary:latest`, which is specified in the RayCluster YAML manifest `ray-cluster.aviary-gke.yaml`.

```sh
# path: docs/kuberay
kubectl apply -f ray-cluster.aviary-gke.yaml
```

Note the following aspects of the YAML file:

* The `tolerations` for workers match the taints we specified in Step 2. This ensures that the Ray GPU workers are scheduled on the GPU node pool.

    ```yaml
    # Please add the following taints to the GPU node.
    tolerations:
        - key: "ray.io/node-type"
        operator: "Equal"
        value: "worker"
        effect: "NoSchedule"
    ```

* The field `rayStartParams.resources` has been configured to allow Ray to schedule Ray tasks and actors appropriately. The `mosaicml--mpt-7b-chat.yaml` file uses two [custom resources](https://docs.ray.io/en/latest/ray-core/scheduling/resources.html#custom-resources), `accelerator_type_cpu` and `accelerator_type_a10`.  See [the Ray documentation](https://docs.ray.io/en/latest/ray-core/scheduling/resources.html) for more details on resources.

    ```yaml
    # Ray head: The Ray head has a Pod resource limit of 2 CPUs.
    rayStartParams:
      resources: '"{\"accelerator_type_cpu\": 2}"'

    # Ray workers: The Ray worker has a Pod resource limit of 48 CPUs and 4 GPUs.
    rayStartParams:
        resources: '"{\"accelerator_type_cpu\": 48, \"accelerator_type_a10\": 4}"'
    ```

<<<<<<< HEAD
* (If using Option 2: Deploy Aviary as a RayService) The `ray-service.aviary-gke.yaml` manifest contains the following Ray Serve options:

    ```yaml
    serviceUnhealthySecondThreshold: 1200 # Config for the health check threshold for service. Default value is 60.
    deploymentUnhealthySecondThreshold: 1200 # Config for the health check threshold for deployments. Default value is 60.
    serveConfigV2: |
        applications:
        - name: router
          import_path: aviary.backend:router_application
          route_prefix: /
          args:
            models:
              - ./models/continuous_batching/amazon--LightGPT.yaml
    ```

    It also has a field `RayClusterSpec`, which describes the spec for the underlying `RayCluster`. Here we have used the same configuration as in `ray-cluster.aviary-gke.yaml` above, with the following change:
  * We have specified the `containerPort: 8000` with the name `serve` in the head pod spec and the worker pod spec.

## Step 7: Deploy an LLM model with Aviary

In [Step 6](#step-6-deploy-aviary), if you used "Option 1: Deploy Aviary on a RayCluster", please follow [Step 7A](#step-7a-deploy-an-llm-model-with-aviary-on-a-raycluster).  Otherwise, if you used "Option 2: Deploy Aviary as a RayService", please follow [Step 7B](#step-7b-deploy-an-llm-model-with-aviary-as-a-rayservice).

### Step 7A: Deploy an LLM model with Aviary via SSH on a RayCluster
=======
## Step 7: Deploy an LLM model with RayLLM
>>>>>>> 5d220c6b

```sh
# Step 7.1: Log in to the head Pod
export HEAD_POD=$(kubectl get pods --selector=ray.io/node-type=head -o custom-columns=POD:metadata.name --no-headers)
kubectl exec -it $HEAD_POD -- bash

# Step 7.2: Deploy the `meta-llama/Llama-2-7b-chat-hf` model
serve run serve/meta-llama--Llama-2-7b-chat-hf.yaml

# Step 7.3: Check the Serve application status
serve status

# [Example output]
# proxies:
#   e4dc8d29f19e3900c0b93dabb76ce9bcc6f42e36bdf5484ca57ec774: HEALTHY
#   4f4edf80bf644846175eec0a4daabb3f3775e64738720b6b2ae5c139: HEALTHY
# applications:
#   router:
#     status: RUNNING
#     message: ''
#     last_deployed_time_s: 1694808658.0861287
#     deployments:
#       Router:
#         status: HEALTHY
#         replica_states:
#           RUNNING: 2
#         message: ''
#   meta-llama--Llama-2-7b-chat-hf:
#     status: RUNNING
#     message: ''
#     last_deployed_time_s: 1694808658.0861287
#     deployments:
#       meta-llama--Llama-2-7b-chat-hf:
#         status: HEALTHY
#         replica_states:
#           RUNNING: 1
#         message: ''

# Step 7.4: Check the live Serve app's config
serve config

# [Example output]
# name: router
# route_prefix: /
# import_path: aviary.backend:router_application
# args:
#   models:
#     meta-llama/Llama-2-7b-chat-hf: ./models/continuous_batching/meta-llama--Llama-2-7b-chat-hf.yaml

# ---

# name: meta-llama--Llama-2-7b-chat-hf
# route_prefix: /meta-llama--Llama-2-7b-chat-hf
# import_path: aviary.backend:llm_application
# args:
#   model: ./models/continuous_batching/meta-llama--Llama-2-7b-chat-hf.yaml

# Step 7.5: Send a query to `meta-llama/Llama-2-7b-chat-hf`.
curl http://localhost:8000/v1/chat/completions \
  -H "Content-Type: application/json" \
  -d '{
    "model": "meta-llama/Llama-2-7b-chat-hf",
    "messages": [
      {"role": "system", "content": "You are a helpful assistant."},
      {"role": "user", "content": "What are the top 5 most popular programming languages?"}
    ],
    "temperature": 0.7
  }'

# [Example output for `meta-llama/Llama-2-7b-chat-hf`]
{
  "id":"meta-llama/Llama-2-7b-chat-hf-95239f0b-4601-4557-8a33-3977e9b6b779",
  "object":"text_completion","created":1694814804,"model":"meta-llama/Llama-2-7b-chat-hf",
  "choices":[
    {
      "message":
      {
        "role":"assistant",
        "content":"As a helpful assistant, I'm glad to provide you with the top 5 most popular programming languages based on various sources and metrics:\n\n1. Java: Java is a popular language used for developing enterprise-level applications, Android apps, and web applications. It's known for its platform independence, which allows Java developers to create applications that can run on any device supporting the Java Virtual Machine (JVM).\n\n2. Python: Python is a versatile language that's widely used in various industries, including web development, data science, artificial intelligence, and machine learning. Its simplicity, readability, and ease of use make it a favorite among developers.\n\n3. JavaScript: JavaScript is the language of the web and is used for creating interactive client-side functionality for web applications. It's also used in mobile app development, game development, and server-side programming.\n\n4. C++: C++ is a high-performance language used for developing operating systems, games, and other high-performance applications. It's known for its efficiency, speed, and flexibility, making it a popular choice among developers.\n\n5. PHP: PHP is a server-side scripting language used for web development, especially for building dynamic websites and web applications. It's known for its ease of use and is widely used in the web development community.\n\nThese are the top 5 most popular programming languages based on various sources, but it's worth noting that programming language popularity can vary depending on the source and the time frame considered."
      },
      "index":0,
      "finish_reason":"stop"
    }
  ],
  "usage":{
    "prompt_tokens":39,
    "completion_tokens":330,
    "total_tokens":369
  }
}
```

## Step 8: Clean up resources

**Warning: GPU nodes are extremely expensive. Please remember to delete the cluster if you no longer need it.**

```sh
# Step 8.1: Delete the RayCluster
# path: docs/kuberay
kubectl delete -f ray-cluster.aviary-gke.yaml

# Step 8.2: Uninstall the KubeRay operator chart
helm uninstall kuberay-operator

# Step 8.3: Delete the GKE cluster
gcloud container clusters delete rayllm-gpu-cluster
```

See the [GKE documentation](https://cloud.google.com/kubernetes-engine/docs/how-to/deleting-a-cluster) for more details on deleting a GKE cluster.<|MERGE_RESOLUTION|>--- conflicted
+++ resolved
@@ -134,33 +134,7 @@
         resources: '"{\"accelerator_type_cpu\": 48, \"accelerator_type_a10\": 4}"'
     ```
 
-<<<<<<< HEAD
-* (If using Option 2: Deploy Aviary as a RayService) The `ray-service.aviary-gke.yaml` manifest contains the following Ray Serve options:
-
-    ```yaml
-    serviceUnhealthySecondThreshold: 1200 # Config for the health check threshold for service. Default value is 60.
-    deploymentUnhealthySecondThreshold: 1200 # Config for the health check threshold for deployments. Default value is 60.
-    serveConfigV2: |
-        applications:
-        - name: router
-          import_path: aviary.backend:router_application
-          route_prefix: /
-          args:
-            models:
-              - ./models/continuous_batching/amazon--LightGPT.yaml
-    ```
-
-    It also has a field `RayClusterSpec`, which describes the spec for the underlying `RayCluster`. Here we have used the same configuration as in `ray-cluster.aviary-gke.yaml` above, with the following change:
-  * We have specified the `containerPort: 8000` with the name `serve` in the head pod spec and the worker pod spec.
-
-## Step 7: Deploy an LLM model with Aviary
-
-In [Step 6](#step-6-deploy-aviary), if you used "Option 1: Deploy Aviary on a RayCluster", please follow [Step 7A](#step-7a-deploy-an-llm-model-with-aviary-on-a-raycluster).  Otherwise, if you used "Option 2: Deploy Aviary as a RayService", please follow [Step 7B](#step-7b-deploy-an-llm-model-with-aviary-as-a-rayservice).
-
-### Step 7A: Deploy an LLM model with Aviary via SSH on a RayCluster
-=======
 ## Step 7: Deploy an LLM model with RayLLM
->>>>>>> 5d220c6b
 
 ```sh
 # Step 7.1: Log in to the head Pod
